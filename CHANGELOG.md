# Changelog

All notable changes to this project will be documented in this file.

The format is based on [Keep a Changelog](https://keepachangelog.com/en/1.0.0/),
and this project adheres to [Semantic Versioning](https://semver.org/spec/v2.0.0.html).

<<<<<<< HEAD
## [1.8] - 2024-03-29
### Changed
- Updated file naming convention to use underscores instead of hyphens (e.g., `101_SongName.wav`)
- Added `.gitkeep` to `Source_Files` directory to ensure it's included in repository clones
- Updated documentation to reflect new naming convention

## [1.7] - 2024-03-28
=======
## [1.9] - 2025-03-28
### Changed
- Improved ffmpeg detection to use system PATH instead of hardcoded path
- Removed hardcoded ffmpeg path variable for better flexibility

## [1.8] - 2025-03-28
>>>>>>> 6b3f5257
### Added
- Support for processing WAV files in source folder
- Automatic validation of WAV files against WAV Trigger requirements
- Direct copying of valid WAV files without conversion
- Conversion of invalid WAV files to meet requirements

### Changed
- Updated documentation to reflect WAV file handling capabilities
- Improved file processing logic to handle multiple input formats
- Added WAV to file extensions being processed for prefix removal

## [1.7] - 2025-03-28
### Changed
- Reverted metadata field names to original format (title, artist, album, date)
- Improved duplicate detection to prevent files with same name but different prefixes
- Updated warning message to show original filename without prefix

## [1.6] - 2024-03-28
### Changed
- Improved metadata sanitization:
  - Now strips ALL metadata before adding sanitized fields
  - Removes special characters from text fields
  - Keeps only numbers in date fields
  - Trims whitespace from all fields

## [1.5] - 2024-03-28
### Changed
- Renamed `MP3s` folder to `Source_Files` for better clarity and to reflect support for multiple input formats

## [1.4] - 2024-03-28
### Added
- Metadata sanitization during conversion
  - Keeps only essential metadata (title, artist, album, date)
  - Removes inappropriate or unnecessary metadata
  - Falls back to sensible defaults if metadata is missing

## [1.3] - 2024-01-08
### Added
- WAV file validation to ensure compliance with WAV Trigger requirements
- Support for M4A input files
- Improved error handling and user feedback
- Updated ffmpeg command to enforce specific WAV requirements:
  - 16-bit PCM encoding
  - 44.1 kHz sample rate
  - Stereo output
  - Uncompressed PCM format

### Changed
- Updated file naming convention to use hyphen separator (e.g., `101-SongName.wav`)
- Improved documentation and code comments
- Enhanced error messages and user feedback

## [1.2] - 2024-01-08
### Added
- Stereo output support to ffmpeg command to meet WAVTrigger board requirements

## [1.1] - 2024-01-08
### Added
- Better file handling after processing
- Support for `.m4a` along with `.mp3` source files

## [1.0] - 2024-01-08
### Added
- Initial release
- Basic MP3 to WAV conversion functionality
- File renaming and organization features <|MERGE_RESOLUTION|>--- conflicted
+++ resolved
@@ -5,22 +5,19 @@
 The format is based on [Keep a Changelog](https://keepachangelog.com/en/1.0.0/),
 and this project adheres to [Semantic Versioning](https://semver.org/spec/v2.0.0.html).
 
-<<<<<<< HEAD
-## [1.8] - 2024-03-29
+## [1.10] - 2024-03-29
 ### Changed
 - Updated file naming convention to use underscores instead of hyphens (e.g., `101_SongName.wav`)
 - Added `.gitkeep` to `Source_Files` directory to ensure it's included in repository clones
 - Updated documentation to reflect new naming convention
 
-## [1.7] - 2024-03-28
-=======
 ## [1.9] - 2025-03-28
 ### Changed
 - Improved ffmpeg detection to use system PATH instead of hardcoded path
 - Removed hardcoded ffmpeg path variable for better flexibility
 
 ## [1.8] - 2025-03-28
->>>>>>> 6b3f5257
+
 ### Added
 - Support for processing WAV files in source folder
 - Automatic validation of WAV files against WAV Trigger requirements
